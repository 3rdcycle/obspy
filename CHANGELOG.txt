--- conflicted
+++ resolved
@@ -13,17 +13,14 @@
      #734)
    * Refactored Catalog.plot() into helper routine
      obspy.imaging.maps.plot_basemap() (see #753).
-<<<<<<< HEAD
+ - obspy.ndk:
+   * New submodule able to read NDK files from the Global CMT project.
  - obspy.pdas:
    * read support for PDAS waveform files
-=======
- - obspy.ndk:
-   * New submodule able to read NDK files from the Global CMT project.
  - obspy.signal:
    * Increased performance of PPSD plotting.
    * Interpolating methods. Wrappers around routines from scipy and a custom
      `weighted average slopes` method from Wiggins 1976.
->>>>>>> ede85522
  - obspy.station:
    * add plotting methods (response/bode, location maps) to
      Inventory/Station/Channel/Response objects (see #750)
