0.10.0:
 - general:
   * support for Python 3.3
   * More generic processing history for most Stream and Trace methods.
 - obspy.imaging:
   * Maintain beach ball aspect ratio through optional axes argument (see
     #734)
<<<<<<< HEAD
 - obspy.core:
   * Support for basic custom namespace tags in QuakeML I/O (see #454)
=======
   * Refactored Catalog.plot() into helper routine
     obspy.imaging.maps.plot_basemap() (see #753).
 - obspy.station:
   * add plotting methods (response/bode, location maps) to
     Inventory/Station/Channel/Response objects (see #750)
>>>>>>> cede07cd

0.9.2:
 - obspy.core:
   * bugfix: Input/Output to/from QuakeML was missing Amplitude
     elements (see #763)
   * fixing very slow response removal for some magic bad values of npts
     (see #715)
   * extend remove_response for polynomial responses
     (thanks to Sebastien/bonaime, see #566)
 - obspy.datamark:
   * bugfix: channel code now correctly read (4 hex char)
   * bugfix: channels can have different sampling rate
   * improvement: datawide 0.5 (4 bits) encoding now supported
 - obspy.fdsn:
   * time out errors get raised properly now. timeout can be specified at
     Client initialization now. (see #717)
   * for advanced users: endpoints of any particular service can now be
     specified explicitely (see #754)
 - obspy.imaging:
   * Fixing waveform plotting.
 - obspy.station:
   * some bugfixes in the obspy.station object classes (see #710)
   * add get_coordinates method to inventory and network objects (see #740)
 - obspy.taup:
   * bugfix: avoid a bug that caused multiple calls to taup to result in
     spurious unexpected results (see #728)

0.9.0:
 -  general:
   * Added mock testing library.
 - obspy.arclink:
   * user keyword is now required during client initialization
 - obspy.core:
   * Stream/Trace.attach_response(): convenience method to attach response to
     traces from inventories.
   * new method Stream/Trace.remove_response() to remove instrument response
     from Response object attached to trace(s), e.g. after parsing a
     StationXML file. Similar to Stream/Trace.simulate(seedresp=...) for
     using a Parser object (from dataless or xseed) or RESP file, but less
     cluttered parameters and without the simulating a different instrument
     part.
   * Updated event classes to QuakeML 1.2 final.
   * Moved obspy.core.event.validate() to obspy.core.quakeml.validate()
   * The writeQuakeML() function, also accessible through
     Catalog.write(..., format="quakeml"), now has an optional keyword
     argument 'validate'. If True, the resulting QuakeML file will be
     validated against the QuakeML schema before being written. An
     AssertionError will be raised in case the validation fails.
   * validation of QuakeML against official schema working now
   * renamed obspy.core.util.types into obspy.core.util.obspy_types (#595)
   * new parameter replace for Enums which allows definition of replaceable
     keywords (fixes #531)
   * Trace.split() will return a stream object containing traces with unmasked
     arrays
   * trim(pad=True, fill_value=xxx) will return a NumPy ndarray as stated in
     the API documentation (#540)
   * read() supports now tar und zip archives and variants (tar.gz, tar.bz2)
   * new options for Stream/Trace.taper() to control the length of the
     tapering for all windowing functions and perform one-sided tapering
   * Many Stream and Trace methods are now chainable, e.g. st.taper().plot()
   * when using Stream/Trace.simulate(seedresp={...})) parameter "date" can
     now be omitted, start time of each trace is used for response lookup then
   * when using Stream/Trace.simulate(seedresp={...})) for parameter
     "filename" instead of the path to a local file now also can be provided
     either a file-like object with RESP information or an obspy.xseed.Parser
     object (e.g. created reading a dataless SEED file).
   * fix Stream.select() when using values like "" or 0, e.g.
     Stream.select(location="") or when filtering by component with a channel
     code less than 3 characters long (now these traces will be omitted from
     the result when filtering by component).
   * fix a bug when merging valid data into a masked trace (see #638)
   * event.ResourceIdentifier objects are now initialized with a QuakeML
     conform string by default, i.e. if no custom prefix is provided during
     initialization.
   * event.ResourceIdentifier.resource_id attribute was renamed to
     event.ResourceIdentifier.id
   * event.ResourceIdentifier now was has a method regenerate_uuid() that
     allows the random hash part to be regenerated for resource identifiers
     with no fixed id string (can be useful to generate a new hash if the
     referred object changes).
   * added a new test that asserts that the whole codebase is valid according
     to the flake8 tool.
   * inverse filtering of catalogs.
   * bugfix: Trace.simulate() now passes the SEED network, station, location,
     and channel identifiers to evalresp.
   * added command line script "obspy-print" to print information on local
     waveform files
   * check if ndim == 1 when setting Trace.data and raise if necessary,
     see #695
   * change waveform_id parameter in obspy.core.event.FocalMechanism to list of
     WaveformStreamID as specified in QuakeML docs (#633)
 - obspy.css:
   * new module for CSS (Center for Seismic Studies) format
   * currently read support for waveform data
 - obspy.db:
   * obspy-indexer script uses from now on hash symbols (#) instead
     of pipe (|) for features because pipe has a special meaning on
     most operating systems
 - obspy.fdsn:
   * new client module to access servers based on the FDSN web service
     definition (http://www.fdsn.org/webservices/)
 - obspy.gse2:
   * read/write STA2 header line which is officialy mandatory but in pratice
     often not used
 - obspy.imaging:
   * more options to customize day plots
   * dayplot now plots matching picks (station, network, location) if a list
     of event objects is provided using the `events` kwarg.
   * obspy-scan: new option --print-gaps
   * added plotting of record sections
   * automatic merging can be disabled for obspy-plot
 - obspy.pde:
   * new module for reading NEIC PDE bulletin files into an obspy catalog
     object. Only the "mchedr" format (file format revision of February 24,
     2004) is supported.
 - obspy.realtime:
   * two new processing plugins (offset, kurtosis)
 - obspy.seg2:
   * adding read support for SEG2 data format code 1 and 2
     (signed 16bit/32bit integer)
 - obspy.segy:
   * fix a bug in plotting (see #689)
 - obspy.signal:
   * adding cross correlation single-station similarity checking with
     master event templates to coincidence trigger
   * new function for rotating arbitrarily oriented components to vertical,
     north, and east.
   * add PPSD support for segments of arbitrary length
   * default bin width of PPSD is changed to 1dB. This is the value used by
     McNamara and Buland 2004.
   * fix a bug when using evalresp with RESP files with very short epochs.
     see #631.
   * for seisSim(seedresp={...})) for parameter "filename" instead of the
     path to a local file now also can be provided either a file-like
     object with RESP information or an obspy.xseed.Parser object
     (e.g. created reading a dataless SEED file).
   * seisSim(seedresp={...}): the seedresp dictionary now requires network,
     station, location, and channel keys.
   * removed deprecated psd module - use spectral_estimation module instead
   * removed deprecated sonic function - use array_processing function instead
   * corrected function signature of c_sac_taper
 - obspy.station:
   * adding support for FDSN StationXML
 - obspy.mseed:
   * new kwarg arguments for reading mseed files: header_byteorder and
     verbose
   * libmseed v2.12
 - obspy.neic:
   * new module to access data from CWB QueryServer run at the National
     Earthquake Information Center (NEIC) in Golden, CO USA.
 - obspy.y:
   * adding read support for Nanometrics Y file format
 - scripts:
   * obspy-plot: new option "-o" to output plot to file instead of opening
     a window

0.8.4
 - bugfixes to make ObsPy work with the latest Python 2.x and NumPy releases
 - critical bugfixes for the waveform plotting and the xml wrapper
 - bugfix so that copy.deepcopy() works with the obspy.core.stream.Stream
   class
 - fixing some imports

0.8.3:
 - circumventing an issue in the current libmseed release that can lead to
   some float values being read in wrongly

0.8.2:
 - fixing a bug in plotting methods of Trace and Stream
 - stream/trace.plot(type="dayplot") can display event information now

0.8.1:
 - fixing a bug parsing QuakeML from a StringIO object using xml and
   autodetection

0.8.0:
 - version numbering: one single, common version number for ObsPy now.
   Use "import obspy; print obspy.__version__"
 - discontinuing Python 2.5 support
 - most important classes/functions can be imported like "from obspy import
   ...", currently: read, Trace, Stream, UTCDateTime and readEvents
 - obspy.arclink:
   * refactored attributes in getPAZ to stick better with the SEED standard
 - obspy.core:
   * fixing preview generation for sampling rates containing floats
   * fixing deprecated_keywords decorator for the case of removed keywords
   * fixing SLIST and TSPAIR reading/writing of empty traces or traces
     containing only one or two data points
   * adding taper() method to Trace/Stream using cosTaper of ObsPy and also
     all scipy windowing functions
   * adding cutout() method to Stream
   * removed all deprecated UTCDateTime methods
   * adding a class and script to determine flinn-engdahl regions for given
     longitude and latitude
   * adding rotate() method to Stream wrapping rotate functions in
     obspy.signal
 - obspy.imaging:
   * obspy-scan: adding options to control start/endtime and channels, adding
     options to not plot gaps and reducing file size for plots considerably.
 - obspy.iris:
   * many services have been discontinued on the server side. Use obspy.fdsn
     instead for discontinued services.
   * still existing services now are distinguished by a major version of the
     particular service (like obspy.fdsn).
 - obspy.mseed:
   * Bugfix writing traces containing one or two samples only
   * writeMSEED emits an UserWarning while writing an empty trace
 - obspy.sac:
   * fixing SAC and SACXY reading/writing of empty traces or traces containing
     only one or two data points
   * new debug_headers flag for reading SAC files in order to extract all
     header variables (issue #390)
 - obspy.segy:
   * unpack SEGYTrace.data on-the-fly patch contributed Nathaniel Miller
   * fixing a bug related to negative values in trace header
 - obspy.seishub:
   * adding kwarg to control number of retries for failing requests
   * adding obspy.xseed as dependency (in setup.py and debian/control)
   * changing obspy.client.station.getPAZ() call syntax to use seed_id
     (args/kwargs)
   * adding local caching of requests for PAZ and coordinates to avoid
     repeated requests to server
 - obspy.sh:
   * file extension 'QBN' not added twice anymore if data_directory was set
   * fixing SH_ASC and Q reading/writing of empty traces or traces containing
     only one or two data points
 - obspy.signal:
   * module psd has been refactored to spectral_estimation
   * adding function for cross correlation pick correction
   * removing pitsa-compatibility in response function calculation
     (no complex conjugate)
   * preventing a possible duplicated overall sensitivity removal in seisSim
     when using the option seedresp
   * adding optimized C-code for classic STALTA. Runs approximately, 1000x
     faster than pure python code. It has now the same order of speed as the
     recursive STALTA
   * new CAPON method for array_analysis / array_processing
   * sonic was renamed to array_processing, sonic is now deprecated
 - obspy.xseed:
   * fixed a bug with Dataless to XSEED conversion using split_stations=True
   * fixed a bug affecting getPAZ() and getCoordinates() when selecting
     specific channels from complex dataless files
     (see: https://github.com/obspy/obspy/issues/412)
   * added getInventory() method to the Parser object. Returns a dictionary
     about the contents of the Parser object. This is also integrated in the
     string representation and makes it more informative.
   * allow parsing of oversized VariableString from SEED, but warn and cut
     string to max_length at writing SEED (#701)
 - obspy.mseed:
   * adding experimental details option, which extracts timing quality and
     info on the calibration

0.7.1:
 - obspy.arclink:
   * proper DeprecationWarning for deprecated keywords for
     Client.getWaveform()
 - obspy.core:
   * fixing negative azimuths returned by gps2DistAzimuth [#375]

0.7.0:
 - obspy.arclink:
   * requesting time spans (using 'starttime' and 'endtime' keywords) are
     deprecated in Client.getPAZ() and Client.getMetadata() - use 'time'
     instead
   * output format has changed for Client.getPAZ(..., time=dt)
   * 'getCoordinates' and 'getPAZ' keywords are deprecated in
     Client.getWaveform() - use 'metadata' instead
   * Client.getWaveform(..., metadata=True) will return both keywords as well
     as PAZ - inventory request is done only once per request -> huge
     performance improvement compared to previous implementation
   * traces requested via Client.getWaveform(..., metadata=True) covering
     multiple instrumentations will be split and the correct PAZ are appended
 - obspy.core:
   * new Catalog/Event classes
   * read/write support for QuakeML files
   * new resample method for Trace and Stream object
   * Trace.__mod__ (splits Trace into Stream containing traces with num
     samples)
   * Trace.__div__ (splits Trace into Stream containing num traces)
   * implementation of __mul__ method for Trace and Stream objects
   * new formatSeedLink method for UTCDateTime object
   * new split method for transforming streams containing masked arrays into
     contiguous traces
   * new util.xmlwrapper module for uniform API for Python's default xml and
     lxml
   * new obspy.core.util.types.Enum class
   * refactored obspy.core.util.ordereddict into obspy.core.util.types
   * refactored kilometer2degrees and locations2degrees from obspy.taup into
     obspy.core.util.geodetics
   * adding 'equal_scale' option to plot() method
   * removing __hash__ fixture for Stream and Trace
   * stream.select works now case insensitive
   * support for initialization of UTCDateTime from numpy.string_ types
   * new dtype parameter on read method allows converting data into given
     dtype
   * AttribDict may now be initialized with (key, value) kwarg pairs, e.g.
     AttribDict(a=1, b=2).
    * changed many setter/getter in UTCDateTime to private methods, e.g.
      _getDate
   * added UTCDateTime.DEFAULT_PRECISION
   * import of an unsupported waveform will result into a TypeError [#338]
   * added compatibility methods for AttribDict and UTCDateTime
   * retaining trace order in stream while merging
   * deprecated_keywords decorator may warn and ignore keywords by setting the
     keyword mapping to None
 - obspy.db:
   * added client for a database created by obspy.db
   * adapting to changes in obspy.core.util.base version 0.6.0 and above
 - obspy.gse2:
   * bugfix for buffer overflow in test_readDos
   * bugfix checksum calculation of GSE2/GSE1
 - obspy.imaging:
   * Trace.label/Stream.label can be used to overwrite default labels
   * better support for huge/tiny y-ticks and plots containing multiple traces
   * adding 'equal_scale' option to plot() method
   * Limited localization support and the time axis(es) can be swapped.
   * traces with same id but different processing steps will not be merged
     anymore using the plot() method
   * accept a list of two values for width of beachballs (using Ellipse patch)
 - obspy.iris:
   * added low-level interface for IRIS timeseries WS
   * added low-level interface for IRIS traveltime WS
   * new Client.getEvents method able to return a ObsPy catalog object
 - obspy.mseed:
   * changing license to LGPL (same as libmseed)
   * libmseed 2.7 (fixes sampling rates above 32,767 Hz)
   * adding read/write support for very large and very small sampling rates
     using blockette 100 in MiniSEED
   * new obspy-mseed-recordanalyzer script for analyzing SEED files via
     console
   * new obspy.mseed.util.shiftTimeOfFile() function for shifting
     the time of all records without interfering with the rest of the file.
 - obspy.neries:
   * new format 'catalog' for getEvents, getEventDetail and getLatestEvents
     methods - deprecating old format defaults
 - obspy.sac:
   * bugfix for SAC files containing null terminated strings
 - obspy.seg2:
   * bugfix in parsing starttime from seg2 header
 - obspy.signal:
   * adding toolbox to calculate Time-Frequency Misfits
   * fixed bug in calculation of time derivatives
   * fixing a misleading entry point for trigger, adding a missing one
   * adding coincidence triggering routine
 - obspy.taup:
   * deprecated kilometer2degrees and locations2degrees - one can find those
     methods on obspy.core.util now
 - obspy.xseed:
   * fixed a bug with exactly one pole or one zero in response information

0.1.0:
 - obspy.datamark:
   * read support
 - obspy.realtime:
   * initial release<|MERGE_RESOLUTION|>--- conflicted
+++ resolved
@@ -2,19 +2,16 @@
  - general:
    * support for Python 3.3
    * More generic processing history for most Stream and Trace methods.
+ - obspy.core:
+   * Support for basic custom namespace tags in QuakeML I/O (see #454)
  - obspy.imaging:
    * Maintain beach ball aspect ratio through optional axes argument (see
      #734)
-<<<<<<< HEAD
- - obspy.core:
-   * Support for basic custom namespace tags in QuakeML I/O (see #454)
-=======
    * Refactored Catalog.plot() into helper routine
      obspy.imaging.maps.plot_basemap() (see #753).
  - obspy.station:
    * add plotting methods (response/bode, location maps) to
      Inventory/Station/Channel/Response objects (see #750)
->>>>>>> cede07cd
 
 0.9.2:
  - obspy.core:
